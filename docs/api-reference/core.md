# Core API Reference

The core module contains the main application class and essential components for building APIs with LightAPI.

## LightApi

<<<<<<< HEAD
### LightApi Class
=======
::: lightapi.core.LightApi
>>>>>>> 5560856e

The main application class for building REST APIs. LightApi orchestrates all components including routing, middleware, database connections, and documentation generation.

### Basic Usage

```python
from lightapi import LightApi

# Simple initialization
app = LightApi()

# With database URL
app = LightApi(database_url="postgresql://user:pass@localhost/db")

# With Swagger documentation
app = LightApi(
    database_url="sqlite:///app.db",
    swagger_title="My API",
    swagger_version="1.0.0",
    swagger_description="A powerful API built with LightAPI",
    enable_swagger=True
)
```

### Constructor Parameters

| Parameter | Type | Default | Description |
|-----------|------|---------|-------------|
| `database_url` | `str` | `None` | SQLAlchemy database connection string |
| `swagger_title` | `str` | `None` | Title for Swagger documentation |
| `swagger_version` | `str` | `None` | API version for documentation |
| `swagger_description` | `str` | `None` | Description for API documentation |
| `enable_swagger` | `bool` | `None` | Whether to enable Swagger UI |
| `cors_origins` | `List[str]` | `None` | List of allowed CORS origins |

### Key Methods

#### register()

Registers REST endpoints with the application.

```python
<<<<<<< HEAD
from lightapi.core import LightApi

app = LightApi(database_url="sqlite:///app.db")
=======
from lightapi import LightApi, RestEndpoint
from sqlalchemy import Column, Integer, String

class User(RestEndpoint):
    __tablename__ = 'users'
    id = Column(Integer, primary_key=True)
    name = Column(String(100))

app = LightApi()
app.register({
    '/users': User,
    '/users/{id}': User,  # URL parameters automatically handled
})
```

**Parameters:**
- `endpoints` (Dict[str, Type[RestEndpoint]]): Mapping of URL paths to endpoint classes

#### add_middleware()

Adds middleware to the application processing pipeline.

```python
from lightapi.core import CORSMiddleware, AuthenticationMiddleware
from lightapi.auth import JWTAuthentication

app = LightApi()
app.add_middleware([
    CORSMiddleware(allow_origins=["*"]),
    AuthenticationMiddleware(JWTAuthentication())
])
>>>>>>> 5560856e
```

**Parameters:**
- `middleware_classes` (List[Type[Middleware]]): List of middleware classes to add

#### run()

<<<<<<< HEAD
- `database_url` (str): Database connection URL
- `swagger_title` (str): API documentation title
- `swagger_version` (str): API version
- `swagger_description` (str): API description

### Built-in Middleware Classes

#### CORSMiddleware

Handles Cross-Origin Resource Sharing (CORS) automatically:

```python
from lightapi.core import CORSMiddleware

# Basic CORS
cors_middleware = CORSMiddleware()

# Custom CORS configuration
cors_middleware = CORSMiddleware(
    allow_origins=['https://myapp.com'],
    allow_methods=['GET', 'POST', 'PUT', 'DELETE', 'OPTIONS'],
    allow_headers=['Authorization', 'Content-Type'],
    allow_credentials=True
)

app.add_middleware([cors_middleware])
```

**Parameters:**
- `allow_origins` (list): Allowed origin domains
- `allow_methods` (list): Allowed HTTP methods
- `allow_headers` (list): Allowed request headers
- `allow_credentials` (bool): Allow credentials

#### AuthenticationMiddleware

Applies authentication globally to all endpoints:

```python
from lightapi.core import AuthenticationMiddleware
from lightapi.auth import JWTAuthentication

# Apply JWT authentication to all endpoints
auth_middleware = AuthenticationMiddleware(JWTAuthentication)
app.add_middleware([auth_middleware])
```

**Parameters:**
- `authentication_class` (class): Authentication class to use

#### Base Middleware Class

Create custom middleware by subclassing:

```python
from lightapi.core import Middleware

class CustomMiddleware(Middleware):
    def process(self, request, response):
        # Pre-processing (response is None)
        if response is None:
            # Handle before endpoint
            return None
        
        # Post-processing
        # Handle after endpoint
        return response
```

### Response Classes

#### Response

Custom response class for additional control:

```python
from lightapi.core import Response

# Basic response
response = Response({"data": "value"}, status_code=200)

# Response with headers
response = Response(
    {"data": "value"}, 
    status_code=200,
    headers={"X-Custom": "header"}
)
```

**Parameters:**
- `body` (any): Response body content
- `status_code` (int): HTTP status code
- `headers` (dict): Response headers
- `content_type` (str): Content type

### Request Handling

The core module provides robust request handling:

```python
from lightapi.rest import RestEndpoint

class UserEndpoint(RestEndpoint):
    def get(self, request):
        # Access request data
        user_id = request.path_params.get('id')
        query_params = request.query_params
        user_info = request.state.user  # From authentication
        
        return {'user_id': user_id}
```

### Application Setup

```python
from lightapi.core import LightApi

# Initialize with database
app = LightApi(database_url="postgresql://user:pass@localhost/db")

# Register endpoints
app.register({
    '/users': UserEndpoint,
    '/products': ProductEndpoint
})

# Add middleware
app.add_middleware([
    CORSMiddleware(),
    AuthenticationMiddleware(JWTAuthentication)
])

# Run application
app.run(host="0.0.0.0", port=8000, debug=True, reload=True)
```

## Core Utilities

### Environment Configuration

LightAPI supports configuration via environment variables:

```python
import os

# Server configuration
os.environ['LIGHTAPI_HOST'] = '0.0.0.0'
os.environ['LIGHTAPI_PORT'] = '8000'
os.environ['LIGHTAPI_DEBUG'] = 'True'

# Database
os.environ['LIGHTAPI_DATABASE_URL'] = 'postgresql://user:pass@localhost/db'

# JWT Authentication
os.environ['LIGHTAPI_JWT_SECRET'] = 'your-secret-key'

# Redis Caching
os.environ['LIGHTAPI_REDIS_HOST'] = 'localhost'
os.environ['LIGHTAPI_REDIS_PORT'] = '6379'
```

### Middleware Registration

Middleware can be registered in order of execution:

```python
# Middleware executes in registration order
app.add_middleware([
    LoggingMiddleware,        # First
    CORSMiddleware(),         # Second
    AuthenticationMiddleware(JWTAuthentication),  # Third
    TimingMiddleware         # Last
])
=======
Starts the development server.

```python
app.run(
    host="0.0.0.0",
    port=8000,
    debug=True,
    reload=True
)
```

**Parameters:**
- `host` (str): Server host address
- `port` (int): Server port number
- `debug` (bool): Enable debug mode
- `reload` (bool): Enable auto-reload on code changes

### Advanced Configuration

```python
import os
from lightapi import LightApi
from lightapi.core import CORSMiddleware

# Production configuration
app = LightApi(
    database_url=os.getenv("DATABASE_URL"),
    swagger_title="Production API",
    swagger_version="2.1.0",
    enable_swagger=os.getenv("ENVIRONMENT") != "production",
    cors_origins=[
        "https://myapp.com",
        "https://admin.myapp.com"
    ]
)

# Add security middleware
app.add_middleware([
    CORSMiddleware(
        allow_origins=["https://myapp.com"],
        allow_methods=["GET", "POST", "PUT", "DELETE"],
        allow_headers=["Authorization", "Content-Type"]
    )
])
```

---

## Response

::: lightapi.core.Response

Enhanced JSON response class with additional functionality for API responses.

### Basic Usage

```python
from lightapi.core import Response

# Simple response
return Response({"message": "Success"})

# Response with custom status code
return Response({"error": "Not found"}, status_code=404)

# Response with headers
return Response(
    {"data": "value"}, 
    headers={"X-Custom-Header": "value"}
)
```

### Constructor Parameters

| Parameter | Type | Default | Description |
|-----------|------|---------|-------------|
| `content` | `Any` | `None` | Response body content |
| `status_code` | `int` | `200` | HTTP status code |
| `headers` | `Dict` | `None` | Additional HTTP headers |
| `media_type` | `str` | `None` | Response media type |
| `content_type` | `str` | `None` | Content-Type header value |

### Examples

```python
# Success response
def get_user(self, request):
    user = {"id": 1, "name": "John"}
    return Response(user)

# Error response
def delete_user(self, request):
    if not user_exists:
        return Response(
            {"error": "User not found"}, 
            status_code=404
        )

# Response with custom headers
def api_info(self, request):
    return Response(
        {"version": "1.0.0"}, 
        headers={
            "X-API-Version": "1.0.0",
            "Cache-Control": "max-age=3600"
        }
    )
```

---

## Middleware

::: lightapi.core.Middleware

Base class for creating custom middleware components.

### Creating Custom Middleware

```python
from lightapi.core import Middleware, Response

class LoggingMiddleware(Middleware):
    def process(self, request, response):
        # Pre-processing: runs before endpoint
        print(f"Request: {request.method} {request.url}")
        
        # Return None to continue processing
        # Return Response to short-circuit
        return None

class RateLimitMiddleware(Middleware):
    def __init__(self, max_requests=100):
        self.max_requests = max_requests
        self.request_counts = {}
    
    def process(self, request, response):
        client_ip = request.client.host
        
        # Increment request count
        self.request_counts[client_ip] = self.request_counts.get(client_ip, 0) + 1
        
        # Check rate limit
        if self.request_counts[client_ip] > self.max_requests:
            return Response(
                {"error": "Rate limit exceeded"}, 
                status_code=429
            )
        
        return None  # Continue processing
```

### Using Custom Middleware

```python
app = LightApi()
app.add_middleware([
    LoggingMiddleware(),
    RateLimitMiddleware(max_requests=1000)
])
```

---

## CORSMiddleware

::: lightapi.core.CORSMiddleware

Built-in middleware for handling Cross-Origin Resource Sharing (CORS).

### Basic Usage

```python
from lightapi.core import CORSMiddleware

# Allow all origins (development only)
cors_middleware = CORSMiddleware(allow_origins=["*"])

# Production configuration
cors_middleware = CORSMiddleware(
    allow_origins=[
        "https://myapp.com",
        "https://admin.myapp.com"
    ],
    allow_methods=["GET", "POST", "PUT", "DELETE"],
    allow_headers=["Authorization", "Content-Type", "X-Requested-With"]
)

app.add_middleware([cors_middleware])
```

### Constructor Parameters

| Parameter | Type | Default | Description |
|-----------|------|---------|-------------|
| `allow_origins` | `List[str]` | `["*"]` | Allowed origin domains |
| `allow_methods` | `List[str]` | `["*"]` | Allowed HTTP methods |
| `allow_headers` | `List[str]` | `["*"]` | Allowed request headers |

### Examples

```python
# Development setup
dev_cors = CORSMiddleware(allow_origins=["*"])

# Production setup with specific domains
prod_cors = CORSMiddleware(
    allow_origins=[
        "https://myapp.com",
        "https://app.mycompany.com",
        "https://admin.mycompany.com"
    ],
    allow_methods=["GET", "POST", "PUT", "DELETE", "OPTIONS"],
    allow_headers=[
        "Authorization",
        "Content-Type", 
        "X-Requested-With",
        "X-CSRF-Token"
    ]
)

# API-specific CORS
api_cors = CORSMiddleware(
    allow_origins=["https://partner-site.com"],
    allow_methods=["GET", "POST"],
    allow_headers=["Authorization", "Content-Type"]
)
```

---

## AuthenticationMiddleware

::: lightapi.core.AuthenticationMiddleware

Middleware for applying authentication globally to all endpoints.

### Basic Usage

```python
from lightapi.core import AuthenticationMiddleware
from lightapi.auth import JWTAuthentication

# Apply JWT authentication to all endpoints
auth_middleware = AuthenticationMiddleware(JWTAuthentication())
app.add_middleware([auth_middleware])
>>>>>>> 5560856e
```

### Constructor Parameters

| Parameter | Type | Default | Description |
|-----------|------|---------|-------------|
| `authentication_class` | `BaseAuthentication` | `None` | Authentication class instance |

### Examples

```python
from lightapi.auth import JWTAuthentication, BaseAuthentication

# JWT authentication for all endpoints
jwt_auth = AuthenticationMiddleware(JWTAuthentication())

# Custom authentication
class APIKeyAuth(BaseAuthentication):
    def authenticate(self, request):
        api_key = request.headers.get("X-API-Key")
        return api_key == "secret-key"

api_key_auth = AuthenticationMiddleware(APIKeyAuth())

# Apply middleware
app.add_middleware([jwt_auth])
```

<<<<<<< HEAD
1. **Initialize LightApi with proper database URL** for production environments
2. **Register CORS middleware** when building APIs for web applications
3. **Use environment variables** for configuration instead of hardcoding values
4. **Register middleware in logical order** (logging → CORS → auth → custom)
5. **Use built-in middleware** instead of implementing custom solutions for common needs
6. **Enable debug and reload** during development, disable in production

## Complete Example

Here's a complete example using all core features:

```python
import os
from lightapi.core import LightApi, CORSMiddleware, AuthenticationMiddleware
from lightapi.auth import JWTAuthentication
from lightapi.rest import RestEndpoint

# Environment configuration
os.environ['LIGHTAPI_JWT_SECRET'] = 'your-secret-key'

class UserEndpoint(RestEndpoint):
    __tablename__ = 'users'
    
    class Configuration:
        http_method_names = ['GET', 'POST', 'OPTIONS']

    def get(self, request):
        # Authentication handled automatically
        user = request.state.user
        return {'message': f'Hello {user["user_id"]}'}

# Initialize app
app = LightApi(database_url="sqlite:///app.db")

# Register endpoints
app.register({'/users': UserEndpoint})

# Add middleware
app.add_middleware([
    CORSMiddleware(
        allow_origins=['https://myapp.com'],
        allow_methods=['GET', 'POST', 'OPTIONS']
    ),
    AuthenticationMiddleware(JWTAuthentication)
])

if __name__ == '__main__':
    app.run(debug=True, reload=True)
=======
### Notes

- Middleware-level authentication applies to ALL endpoints
- Endpoint-level authentication (via Configuration class) overrides middleware authentication
- OPTIONS requests are automatically allowed for CORS preflight

---

## Configuration Integration

### Environment Variables

LightAPI uses environment variables for configuration:

```bash
# Database
export LIGHTAPI_DATABASE_URL="postgresql://user:pass@localhost/db"

# JWT
export LIGHTAPI_JWT_SECRET="your-secret-key"

# Swagger
export LIGHTAPI_SWAGGER_TITLE="My API"
export LIGHTAPI_SWAGGER_VERSION="1.0.0"
export LIGHTAPI_SWAGGER_DESCRIPTION="API Description"

# CORS
export LIGHTAPI_CORS_ORIGINS="https://myapp.com,https://admin.myapp.com"
```

### Programmatic Configuration

```python
from lightapi import LightApi
from lightapi.config import config

# Update config before creating app
config.update(
    database_url="sqlite:///app.db",
    jwt_secret="secret-key",
    enable_swagger=True
)

app = LightApi()
```

---

## Error Handling

### Built-in Error Responses

LightAPI provides consistent error responses:

```python
# 400 Bad Request - Validation errors
{
    "error": "Validation failed",
    "details": {"field": "This field is required"}
}

# 401 Unauthorized - Authentication required
{"error": "Authentication failed"}

# 403 Forbidden - Access denied
{"error": "Access denied"}

# 404 Not Found - Resource not found
{"error": "Resource not found"}

# 405 Method Not Allowed
{"error": "Method POST not allowed"}

# 500 Internal Server Error
{"error": "Internal server error"}
>>>>>>> 5560856e
```

### Custom Error Handling

<<<<<<< HEAD
- [Authentication](auth.md) - Authentication classes
- [Middleware](../advanced/middleware.md) - Custom middleware implementation
- [REST Endpoints](rest.md) - RestEndpoint class 
=======
```python
from lightapi.core import Response

class CustomEndpoint(RestEndpoint):
    def get(self, request):
        try:
            # Your logic here
            return {"data": "success"}
        except ValueError as e:
            return Response(
                {"error": f"Invalid input: {str(e)}"}, 
                status_code=400
            )
        except Exception as e:
            return Response(
                {"error": "Something went wrong"}, 
                status_code=500
            )
``` 
>>>>>>> 5560856e
<|MERGE_RESOLUTION|>--- conflicted
+++ resolved
@@ -4,11 +4,7 @@
 
 ## LightApi
 
-<<<<<<< HEAD
-### LightApi Class
-=======
 ::: lightapi.core.LightApi
->>>>>>> 5560856e
 
 The main application class for building REST APIs. LightApi orchestrates all components including routing, middleware, database connections, and documentation generation.
 
@@ -51,11 +47,6 @@
 Registers REST endpoints with the application.
 
 ```python
-<<<<<<< HEAD
-from lightapi.core import LightApi
-
-app = LightApi(database_url="sqlite:///app.db")
-=======
 from lightapi import LightApi, RestEndpoint
 from sqlalchemy import Column, Integer, String
 
@@ -87,7 +78,6 @@
     CORSMiddleware(allow_origins=["*"]),
     AuthenticationMiddleware(JWTAuthentication())
 ])
->>>>>>> 5560856e
 ```
 
 **Parameters:**
@@ -95,181 +85,6 @@
 
 #### run()
 
-<<<<<<< HEAD
-- `database_url` (str): Database connection URL
-- `swagger_title` (str): API documentation title
-- `swagger_version` (str): API version
-- `swagger_description` (str): API description
-
-### Built-in Middleware Classes
-
-#### CORSMiddleware
-
-Handles Cross-Origin Resource Sharing (CORS) automatically:
-
-```python
-from lightapi.core import CORSMiddleware
-
-# Basic CORS
-cors_middleware = CORSMiddleware()
-
-# Custom CORS configuration
-cors_middleware = CORSMiddleware(
-    allow_origins=['https://myapp.com'],
-    allow_methods=['GET', 'POST', 'PUT', 'DELETE', 'OPTIONS'],
-    allow_headers=['Authorization', 'Content-Type'],
-    allow_credentials=True
-)
-
-app.add_middleware([cors_middleware])
-```
-
-**Parameters:**
-- `allow_origins` (list): Allowed origin domains
-- `allow_methods` (list): Allowed HTTP methods
-- `allow_headers` (list): Allowed request headers
-- `allow_credentials` (bool): Allow credentials
-
-#### AuthenticationMiddleware
-
-Applies authentication globally to all endpoints:
-
-```python
-from lightapi.core import AuthenticationMiddleware
-from lightapi.auth import JWTAuthentication
-
-# Apply JWT authentication to all endpoints
-auth_middleware = AuthenticationMiddleware(JWTAuthentication)
-app.add_middleware([auth_middleware])
-```
-
-**Parameters:**
-- `authentication_class` (class): Authentication class to use
-
-#### Base Middleware Class
-
-Create custom middleware by subclassing:
-
-```python
-from lightapi.core import Middleware
-
-class CustomMiddleware(Middleware):
-    def process(self, request, response):
-        # Pre-processing (response is None)
-        if response is None:
-            # Handle before endpoint
-            return None
-        
-        # Post-processing
-        # Handle after endpoint
-        return response
-```
-
-### Response Classes
-
-#### Response
-
-Custom response class for additional control:
-
-```python
-from lightapi.core import Response
-
-# Basic response
-response = Response({"data": "value"}, status_code=200)
-
-# Response with headers
-response = Response(
-    {"data": "value"}, 
-    status_code=200,
-    headers={"X-Custom": "header"}
-)
-```
-
-**Parameters:**
-- `body` (any): Response body content
-- `status_code` (int): HTTP status code
-- `headers` (dict): Response headers
-- `content_type` (str): Content type
-
-### Request Handling
-
-The core module provides robust request handling:
-
-```python
-from lightapi.rest import RestEndpoint
-
-class UserEndpoint(RestEndpoint):
-    def get(self, request):
-        # Access request data
-        user_id = request.path_params.get('id')
-        query_params = request.query_params
-        user_info = request.state.user  # From authentication
-        
-        return {'user_id': user_id}
-```
-
-### Application Setup
-
-```python
-from lightapi.core import LightApi
-
-# Initialize with database
-app = LightApi(database_url="postgresql://user:pass@localhost/db")
-
-# Register endpoints
-app.register({
-    '/users': UserEndpoint,
-    '/products': ProductEndpoint
-})
-
-# Add middleware
-app.add_middleware([
-    CORSMiddleware(),
-    AuthenticationMiddleware(JWTAuthentication)
-])
-
-# Run application
-app.run(host="0.0.0.0", port=8000, debug=True, reload=True)
-```
-
-## Core Utilities
-
-### Environment Configuration
-
-LightAPI supports configuration via environment variables:
-
-```python
-import os
-
-# Server configuration
-os.environ['LIGHTAPI_HOST'] = '0.0.0.0'
-os.environ['LIGHTAPI_PORT'] = '8000'
-os.environ['LIGHTAPI_DEBUG'] = 'True'
-
-# Database
-os.environ['LIGHTAPI_DATABASE_URL'] = 'postgresql://user:pass@localhost/db'
-
-# JWT Authentication
-os.environ['LIGHTAPI_JWT_SECRET'] = 'your-secret-key'
-
-# Redis Caching
-os.environ['LIGHTAPI_REDIS_HOST'] = 'localhost'
-os.environ['LIGHTAPI_REDIS_PORT'] = '6379'
-```
-
-### Middleware Registration
-
-Middleware can be registered in order of execution:
-
-```python
-# Middleware executes in registration order
-app.add_middleware([
-    LoggingMiddleware,        # First
-    CORSMiddleware(),         # Second
-    AuthenticationMiddleware(JWTAuthentication),  # Third
-    TimingMiddleware         # Last
-])
-=======
 Starts the development server.
 
 ```python
@@ -516,7 +331,6 @@
 # Apply JWT authentication to all endpoints
 auth_middleware = AuthenticationMiddleware(JWTAuthentication())
 app.add_middleware([auth_middleware])
->>>>>>> 5560856e
 ```
 
 ### Constructor Parameters
@@ -545,56 +359,6 @@
 app.add_middleware([jwt_auth])
 ```
 
-<<<<<<< HEAD
-1. **Initialize LightApi with proper database URL** for production environments
-2. **Register CORS middleware** when building APIs for web applications
-3. **Use environment variables** for configuration instead of hardcoding values
-4. **Register middleware in logical order** (logging → CORS → auth → custom)
-5. **Use built-in middleware** instead of implementing custom solutions for common needs
-6. **Enable debug and reload** during development, disable in production
-
-## Complete Example
-
-Here's a complete example using all core features:
-
-```python
-import os
-from lightapi.core import LightApi, CORSMiddleware, AuthenticationMiddleware
-from lightapi.auth import JWTAuthentication
-from lightapi.rest import RestEndpoint
-
-# Environment configuration
-os.environ['LIGHTAPI_JWT_SECRET'] = 'your-secret-key'
-
-class UserEndpoint(RestEndpoint):
-    __tablename__ = 'users'
-    
-    class Configuration:
-        http_method_names = ['GET', 'POST', 'OPTIONS']
-
-    def get(self, request):
-        # Authentication handled automatically
-        user = request.state.user
-        return {'message': f'Hello {user["user_id"]}'}
-
-# Initialize app
-app = LightApi(database_url="sqlite:///app.db")
-
-# Register endpoints
-app.register({'/users': UserEndpoint})
-
-# Add middleware
-app.add_middleware([
-    CORSMiddleware(
-        allow_origins=['https://myapp.com'],
-        allow_methods=['GET', 'POST', 'OPTIONS']
-    ),
-    AuthenticationMiddleware(JWTAuthentication)
-])
-
-if __name__ == '__main__':
-    app.run(debug=True, reload=True)
-=======
 ### Notes
 
 - Middleware-level authentication applies to ALL endpoints
@@ -670,16 +434,10 @@
 
 # 500 Internal Server Error
 {"error": "Internal server error"}
->>>>>>> 5560856e
 ```
 
 ### Custom Error Handling
 
-<<<<<<< HEAD
-- [Authentication](auth.md) - Authentication classes
-- [Middleware](../advanced/middleware.md) - Custom middleware implementation
-- [REST Endpoints](rest.md) - RestEndpoint class 
-=======
 ```python
 from lightapi.core import Response
 
@@ -698,5 +456,4 @@
                 {"error": "Something went wrong"}, 
                 status_code=500
             )
-``` 
->>>>>>> 5560856e
+``` 